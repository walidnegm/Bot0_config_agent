--- conflicted
+++ resolved
@@ -70,7 +70,7 @@
             else prompt
         )
 
-        #print(f"[LLMManager] Full prompt:\n{repr(full_prompt)}\n")
+        # print(f"[LLMManager] Full prompt:\n{repr(full_prompt)}\n")
         lines = full_prompt.splitlines()
         truncated_prompt = "\n".join(lines[:10])
         print(f"[LLMManager] Full prompt (first 10 lines):\n{truncated_prompt}\n")
@@ -89,26 +89,15 @@
                     pad_token_id=self.eos,
                 )
 
-<<<<<<< HEAD
             full_text = self.tokenizer.decode(
                 outputs[0], skip_special_tokens=True
             ).strip()
 
             print(f"[LLMManager] Full decoded output:\n{repr(full_text)}\n")
-=======
-            full_text = self.tokenizer.decode(outputs[0], skip_special_tokens=True).strip()
-            
-            lines = full_text.splitlines()
-            truncated_text = "\n".join(lines[:10])
-            print(f"[LLMManager] Full prompt (first 10 lines):\n{truncated_text}\n")
- 
-            #print(f"[LLMManager] Full decoded output:\n{repr(full_text)}\n")
->>>>>>> d2f8a878
 
             if full_text.startswith(full_prompt):
                 generated_text = full_text[len(full_prompt) :].strip()
             else:
-<<<<<<< HEAD
                 print(
                     "⚠️ [LLMManager] Prompt prefix not found. Returning full decoded text."
                 )
@@ -117,12 +106,6 @@
             print(
                 f"[LLMManager] 🧪 Generated text before return:\n{repr(generated_text)}\n"
             )
-=======
-                #print("⚠️ [LLMManager] Prompt prefix not found. Returning full decoded text.")
-                generated_text = full_text
-
-            #print(f"[LLMManager] 🧪 Generated text before return:\n{repr(generated_text)}\n")
->>>>>>> d2f8a878
 
             if not isinstance(generated_text, str):
                 raise ValueError(
